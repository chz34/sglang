--- conflicted
+++ resolved
@@ -276,26 +276,15 @@
         self.num_embeddings_per_partition = (
             self.vocab_end_index - self.vocab_start_index
         )
-<<<<<<< HEAD
-        self.weight = Parameter(mint.zeros(
-            (self.num_embeddings_per_partition, self.embedding_dim),
-            dtype=config.param_dtype), requires_grad=False)
-        setattr(self.weight, "weight_load", self.weight_load)
-
-=======
         self.weight = Parameter(
             mint.zeros(
                 (self.num_embeddings_per_partition, self.embedding_dim),
-                dtype=config.param_dtype,
-            ),
-            requires_grad=False,
-        )
-
-        # if tp_rank > 0:
-        logger.info(
-            f"zhq tp_rank:{tp_rank}, tensor_parallel_group_size:{self.tensor_parallel_group_size}, self.weight:{self.weight.shape}"
-        )
->>>>>>> 45222b89
+                dtype=config.param_dtype
+            ), 
+            requires_grad=False
+        )
+        setattr(self.weight, "weight_load", self.weight_load)
+
         tp_group_name = _get_tp_group_name()
         self.all_reduce = ops.AllReduce(group=tp_group_name)
         self.reduce_scatter_tensor = ops.ReduceScatter(group=tp_group_name)
